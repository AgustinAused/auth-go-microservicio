package keycloak

import (
<<<<<<< HEAD
	"crypto/x509"
=======
	"crypto/rsa"
	"crypto/x509"
	"encoding/base64"
>>>>>>> cc7f22d0
	"encoding/json"
	"encoding/pem"
	"errors"
	"fmt"
	"net/http"
	"strings"
	"time"

	"gopkg.in/square/go-jose.v2/jwt"
)

// Service define las operaciones del servicio de Keycloak
type Service interface {
	ValidateToken(tokenString string) (*KeycloakClaims, error)
	GetUserInfo(tokenString string) (*UserInfo, error)
	GetUserByID(userID string) (*UserInfo, error)
	CreateUser(user *CreateUserRequest) error
	UpdateUser(userID string, user *UpdateUserRequest) error
	DeleteUser(userID string) error
	GetUsers() ([]*UserInfo, error)
	GetUserGroups(userID string) ([]*Group, error)
	AddUserToGroup(userID, groupID string) error
	RemoveUserFromGroup(userID, groupID string) error
}

// service implementa el servicio de Keycloak
type service struct {
	baseURL      string
	realm        string
	clientID     string
	clientSecret string
	httpClient   *http.Client

	publicKey       interface{}
	publicKeyExpiry time.Time
}

// NewService crea una nueva instancia del servicio de Keycloak
func NewService(baseURL, realm, clientID, clientSecret string) Service {
	return &service{
		baseURL:      strings.TrimSuffix(baseURL, "/"),
		realm:        realm,
		clientID:     clientID,
		clientSecret: clientSecret,
		httpClient:   &http.Client{Timeout: 30 * time.Second},
	}
}

const publicKeyTTL = time.Hour

// KeycloakClaims representa los claims del token JWT de Keycloak
type KeycloakClaims struct {
	Sub               string                 `json:"sub"`
	Email             string                 `json:"email"`
	EmailVerified     bool                   `json:"email_verified"`
	Name              string                 `json:"name"`
	PreferredUsername string                 `json:"preferred_username"`
	GivenName         string                 `json:"given_name"`
	FamilyName        string                 `json:"family_name"`
	RealmAccess       *RealmAccess           `json:"realm_access"`
	ResourceAccess    map[string]*ClientRole `json:"resource_access"`
	ClientID          string                 `json:"client_id"`
	Username          string                 `json:"username"`
	Active            bool                   `json:"active"`
	Exp               int64                  `json:"exp"`
	Iat               int64                  `json:"iat"`
	Iss               string                 `json:"iss"`
	Aud               interface{}            `json:"aud"`
	Typ               string                 `json:"typ"`
	AuthTime          int64                  `json:"auth_time"`
	SessionState      string                 `json:"session_state"`
	Acr               string                 `json:"acr"`
	AllowedOrigins    []string               `json:"allowed-origins"`
	Realm             string                 `json:"realm"`
	TokenType         string                 `json:"token_type"`
	Nonce             string                 `json:"nonce"`
	Jti               string                 `json:"jti"`
	Azp               string                 `json:"azp"`
	Scope             string                 `json:"scope"`
	ClientHost        string                 `json:"client_host"`
	ClientAddress     string                 `json:"client_address"`
	CustomClaims      map[string]interface{} `json:"-"`
}

// RealmAccess representa los roles del realm
type RealmAccess struct {
	Roles []string `json:"roles"`
}

// ClientRole representa los roles de un cliente específico
type ClientRole struct {
	Roles []string `json:"roles"`
}

// UserInfo representa la información de un usuario de Keycloak
type UserInfo struct {
	ID            string                 `json:"id"`
	Username      string                 `json:"username"`
	Email         string                 `json:"email"`
	EmailVerified bool                   `json:"emailVerified"`
	FirstName     string                 `json:"firstName"`
	LastName      string                 `json:"lastName"`
	Enabled       bool                   `json:"enabled"`
	Created       int64                  `json:"createdTimestamp"`
	Attributes    map[string][]string    `json:"attributes,omitempty"`
	Groups        []string               `json:"groups,omitempty"`
	CustomClaims  map[string]interface{} `json:"-"`
}

// CreateUserRequest representa la solicitud para crear un usuario
type CreateUserRequest struct {
	Username      string              `json:"username"`
	Email         string              `json:"email"`
	FirstName     string              `json:"firstName"`
	LastName      string              `json:"lastName"`
	Enabled       bool                `json:"enabled"`
	EmailVerified bool                `json:"emailVerified"`
	Credentials   []*Credential       `json:"credentials,omitempty"`
	Groups        []string            `json:"groups,omitempty"`
	Attributes    map[string][]string `json:"attributes,omitempty"`
}

// UpdateUserRequest representa la solicitud para actualizar un usuario
type UpdateUserRequest struct {
	Username      string              `json:"username,omitempty"`
	Email         string              `json:"email,omitempty"`
	FirstName     string              `json:"firstName,omitempty"`
	LastName      string              `json:"lastName,omitempty"`
	Enabled       *bool               `json:"enabled,omitempty"`
	EmailVerified *bool               `json:"emailVerified,omitempty"`
	Groups        []string            `json:"groups,omitempty"`
	Attributes    map[string][]string `json:"attributes,omitempty"`
}

// Credential representa las credenciales de un usuario
type Credential struct {
	Type      string `json:"type"`
	Value     string `json:"value"`
	Temporary bool   `json:"temporary"`
}

// Group representa un grupo de Keycloak
type Group struct {
	ID         string              `json:"id"`
	Name       string              `json:"name"`
	Path       string              `json:"path"`
	SubGroups  []*Group            `json:"subGroups,omitempty"`
	Attributes map[string][]string `json:"attributes,omitempty"`
}

// ValidateToken valida un token JWT de Keycloak
func (s *service) ValidateToken(tokenString string) (*KeycloakClaims, error) {
	// Obtener la clave pública de Keycloak
	publicKey, err := s.getPublicKey()
	if err != nil {
		return nil, fmt.Errorf("error getting public key: %w", err)
	}

	// Parsear y validar el token
	token, err := jwt.ParseSigned(tokenString)
	if err != nil {
		return nil, fmt.Errorf("error parsing token: %w", err)
	}

	var claims KeycloakClaims
	if err := token.Claims(publicKey, &claims); err != nil {
<<<<<<< HEAD
		// reintentar refrescando la clave
		if publicKey, err = s.refreshPublicKey(); err != nil {
			return nil, fmt.Errorf("error verifying token: %w", err)
		}
		if err := token.Claims(publicKey, &claims); err != nil {
			return nil, fmt.Errorf("error verifying token: %w", err)
		}
=======
		return nil, fmt.Errorf("error verifying token: %w", err)
>>>>>>> cc7f22d0
	}

	// Validar tiempo de expiración
	if time.Now().Unix() > claims.Exp {
		return nil, fmt.Errorf("token expired")
	}

	// Validar issuer
	expectedIssuer := fmt.Sprintf("%s/realms/%s", s.baseURL, s.realm)
	if claims.Iss != expectedIssuer {
		return nil, fmt.Errorf("invalid issuer")
	}

	return &claims, nil
}

// GetUserInfo obtiene información del usuario desde el token
func (s *service) GetUserInfo(tokenString string) (*UserInfo, error) {
	url := fmt.Sprintf("%s/realms/%s/protocol/openid-connect/userinfo", s.baseURL, s.realm)

	req, err := http.NewRequest("GET", url, nil)
	if err != nil {
		return nil, err
	}

	req.Header.Set("Authorization", "Bearer "+tokenString)

	resp, err := s.httpClient.Do(req)
	if err != nil {
		return nil, err
	}
	defer resp.Body.Close()

	if resp.StatusCode != http.StatusOK {
		return nil, fmt.Errorf("error getting user info: %d", resp.StatusCode)
	}

	var userInfo UserInfo
	if err := json.NewDecoder(resp.Body).Decode(&userInfo); err != nil {
		return nil, err
	}

	return &userInfo, nil
}

// GetUserByID obtiene un usuario por su ID
func (s *service) GetUserByID(userID string) (*UserInfo, error) {
	accessToken, err := s.getAdminToken()
	if err != nil {
		return nil, err
	}

	url := fmt.Sprintf("%s/admin/realms/%s/users/%s", s.baseURL, s.realm, userID)

	req, err := http.NewRequest("GET", url, nil)
	if err != nil {
		return nil, err
	}

	req.Header.Set("Authorization", "Bearer "+accessToken)

	resp, err := s.httpClient.Do(req)
	if err != nil {
		return nil, err
	}
	defer resp.Body.Close()

	if resp.StatusCode != http.StatusOK {
		return nil, fmt.Errorf("error getting user: %d", resp.StatusCode)
	}

	var userInfo UserInfo
	if err := json.NewDecoder(resp.Body).Decode(&userInfo); err != nil {
		return nil, err
	}

	return &userInfo, nil
}

// CreateUser crea un nuevo usuario en Keycloak
func (s *service) CreateUser(user *CreateUserRequest) error {
	accessToken, err := s.getAdminToken()
	if err != nil {
		return err
	}

	url := fmt.Sprintf("%s/admin/realms/%s/users", s.baseURL, s.realm)

	userData, err := json.Marshal(user)
	if err != nil {
		return err
	}

	req, err := http.NewRequest("POST", url, strings.NewReader(string(userData)))
	if err != nil {
		return err
	}

	req.Header.Set("Authorization", "Bearer "+accessToken)
	req.Header.Set("Content-Type", "application/json")

	resp, err := s.httpClient.Do(req)
	if err != nil {
		return err
	}
	defer resp.Body.Close()

	if resp.StatusCode != http.StatusCreated {
		return fmt.Errorf("error creating user: %d", resp.StatusCode)
	}

	return nil
}

// UpdateUser actualiza un usuario existente
func (s *service) UpdateUser(userID string, user *UpdateUserRequest) error {
	accessToken, err := s.getAdminToken()
	if err != nil {
		return err
	}

	url := fmt.Sprintf("%s/admin/realms/%s/users/%s", s.baseURL, s.realm, userID)

	userData, err := json.Marshal(user)
	if err != nil {
		return err
	}

	req, err := http.NewRequest("PUT", url, strings.NewReader(string(userData)))
	if err != nil {
		return err
	}

	req.Header.Set("Authorization", "Bearer "+accessToken)
	req.Header.Set("Content-Type", "application/json")

	resp, err := s.httpClient.Do(req)
	if err != nil {
		return err
	}
	defer resp.Body.Close()

	if resp.StatusCode != http.StatusNoContent {
		return fmt.Errorf("error updating user: %d", resp.StatusCode)
	}

	return nil
}

// DeleteUser elimina un usuario
func (s *service) DeleteUser(userID string) error {
	accessToken, err := s.getAdminToken()
	if err != nil {
		return err
	}

	url := fmt.Sprintf("%s/admin/realms/%s/users/%s", s.baseURL, s.realm, userID)

	req, err := http.NewRequest("DELETE", url, nil)
	if err != nil {
		return err
	}

	req.Header.Set("Authorization", "Bearer "+accessToken)

	resp, err := s.httpClient.Do(req)
	if err != nil {
		return err
	}
	defer resp.Body.Close()

	if resp.StatusCode != http.StatusNoContent {
		return fmt.Errorf("error deleting user: %d", resp.StatusCode)
	}

	return nil
}

// GetUsers obtiene todos los usuarios
func (s *service) GetUsers() ([]*UserInfo, error) {
	accessToken, err := s.getAdminToken()
	if err != nil {
		return nil, err
	}

	url := fmt.Sprintf("%s/admin/realms/%s/users", s.baseURL, s.realm)

	req, err := http.NewRequest("GET", url, nil)
	if err != nil {
		return nil, err
	}

	req.Header.Set("Authorization", "Bearer "+accessToken)

	resp, err := s.httpClient.Do(req)
	if err != nil {
		return nil, err
	}
	defer resp.Body.Close()

	if resp.StatusCode != http.StatusOK {
		return nil, fmt.Errorf("error getting users: %d", resp.StatusCode)
	}

	var users []*UserInfo
	if err := json.NewDecoder(resp.Body).Decode(&users); err != nil {
		return nil, err
	}

	return users, nil
}

// GetUserGroups obtiene los grupos de un usuario
func (s *service) GetUserGroups(userID string) ([]*Group, error) {
	accessToken, err := s.getAdminToken()
	if err != nil {
		return nil, err
	}

	url := fmt.Sprintf("%s/admin/realms/%s/users/%s/groups", s.baseURL, s.realm, userID)

	req, err := http.NewRequest("GET", url, nil)
	if err != nil {
		return nil, err
	}

	req.Header.Set("Authorization", "Bearer "+accessToken)

	resp, err := s.httpClient.Do(req)
	if err != nil {
		return nil, err
	}
	defer resp.Body.Close()

	if resp.StatusCode != http.StatusOK {
		return nil, fmt.Errorf("error getting user groups: %d", resp.StatusCode)
	}

	var groups []*Group
	if err := json.NewDecoder(resp.Body).Decode(&groups); err != nil {
		return nil, err
	}

	return groups, nil
}

// AddUserToGroup agrega un usuario a un grupo
func (s *service) AddUserToGroup(userID, groupID string) error {
	accessToken, err := s.getAdminToken()
	if err != nil {
		return err
	}

	url := fmt.Sprintf("%s/admin/realms/%s/users/%s/groups/%s", s.baseURL, s.realm, userID, groupID)

	req, err := http.NewRequest("PUT", url, nil)
	if err != nil {
		return err
	}

	req.Header.Set("Authorization", "Bearer "+accessToken)

	resp, err := s.httpClient.Do(req)
	if err != nil {
		return err
	}
	defer resp.Body.Close()

	if resp.StatusCode != http.StatusNoContent {
		return fmt.Errorf("error adding user to group: %d", resp.StatusCode)
	}

	return nil
}

// RemoveUserFromGroup remueve un usuario de un grupo
func (s *service) RemoveUserFromGroup(userID, groupID string) error {
	accessToken, err := s.getAdminToken()
	if err != nil {
		return err
	}

	url := fmt.Sprintf("%s/admin/realms/%s/users/%s/groups/%s", s.baseURL, s.realm, userID, groupID)

	req, err := http.NewRequest("DELETE", url, nil)
	if err != nil {
		return err
	}

	req.Header.Set("Authorization", "Bearer "+accessToken)

	resp, err := s.httpClient.Do(req)
	if err != nil {
		return err
	}
	defer resp.Body.Close()

	if resp.StatusCode != http.StatusNoContent {
		return fmt.Errorf("error removing user from group: %d", resp.StatusCode)
	}

	return nil
}

// getPublicKey obtiene la clave pública de Keycloak
<<<<<<< HEAD
func (s *service) getPublicKey() (interface{}, error) {
	if s.publicKey != nil && time.Now().Before(s.publicKeyExpiry) {
		return s.publicKey, nil
	}

=======
func (s *service) getPublicKey() (*rsa.PublicKey, error) {
>>>>>>> cc7f22d0
	url := fmt.Sprintf("%s/realms/%s", s.baseURL, s.realm)

	resp, err := s.httpClient.Get(url)
	if err != nil {
		return nil, fmt.Errorf("requesting realm info: %w", err)
	}
	defer resp.Body.Close()

	var realmInfo struct {
		PublicKey string `json:"public_key"`
	}

	if err := json.NewDecoder(resp.Body).Decode(&realmInfo); err != nil {
		return nil, fmt.Errorf("decoding realm info: %w", err)
	}

<<<<<<< HEAD
	pemData := fmt.Sprintf("-----BEGIN PUBLIC KEY-----\n%s\n-----END PUBLIC KEY-----", realmInfo.PublicKey)
	block, _ := pem.Decode([]byte(pemData))
	if block == nil {
		return nil, errors.New("failed to decode public key")
	}

	key, err := x509.ParsePKIXPublicKey(block.Bytes)
=======
	keyBytes, err := base64.StdEncoding.DecodeString(realmInfo.PublicKey)
>>>>>>> cc7f22d0
	if err != nil {
		return nil, fmt.Errorf("decoding public key: %w", err)
	}

	parsedKey, err := x509.ParsePKIXPublicKey(keyBytes)
	if err != nil {
		return nil, fmt.Errorf("parsing public key: %w", err)
	}

	rsaKey, ok := parsedKey.(*rsa.PublicKey)
	if !ok {
		return nil, fmt.Errorf("unexpected key type %T", parsedKey)
	}

<<<<<<< HEAD
	s.publicKey = key
	s.publicKeyExpiry = time.Now().Add(publicKeyTTL)

	return key, nil
}

func (s *service) refreshPublicKey() (interface{}, error) {
	s.publicKey = nil
	s.publicKeyExpiry = time.Time{}
	return s.getPublicKey()
=======
	return rsaKey, nil
>>>>>>> cc7f22d0
}

// getAdminToken obtiene un token de administrador
func (s *service) getAdminToken() (string, error) {
	url := fmt.Sprintf("%s/realms/master/protocol/openid-connect/token", s.baseURL)

	data := fmt.Sprintf("grant_type=client_credentials&client_id=%s&client_secret=%s", s.clientID, s.clientSecret)

	req, err := http.NewRequest("POST", url, strings.NewReader(data))
	if err != nil {
		return "", err
	}

	req.Header.Set("Content-Type", "application/x-www-form-urlencoded")

	resp, err := s.httpClient.Do(req)
	if err != nil {
		return "", err
	}
	defer resp.Body.Close()

	if resp.StatusCode != http.StatusOK {
		return "", fmt.Errorf("error getting admin token: %d", resp.StatusCode)
	}

	var tokenResponse struct {
		AccessToken string `json:"access_token"`
	}

	if err := json.NewDecoder(resp.Body).Decode(&tokenResponse); err != nil {
		return "", err
	}

	return tokenResponse.AccessToken, nil
}<|MERGE_RESOLUTION|>--- conflicted
+++ resolved
@@ -1,13 +1,9 @@
 package keycloak
 
 import (
-<<<<<<< HEAD
-	"crypto/x509"
-=======
 	"crypto/rsa"
 	"crypto/x509"
 	"encoding/base64"
->>>>>>> cc7f22d0
 	"encoding/json"
 	"encoding/pem"
 	"errors"
@@ -174,7 +170,6 @@
 
 	var claims KeycloakClaims
 	if err := token.Claims(publicKey, &claims); err != nil {
-<<<<<<< HEAD
 		// reintentar refrescando la clave
 		if publicKey, err = s.refreshPublicKey(); err != nil {
 			return nil, fmt.Errorf("error verifying token: %w", err)
@@ -182,9 +177,6 @@
 		if err := token.Claims(publicKey, &claims); err != nil {
 			return nil, fmt.Errorf("error verifying token: %w", err)
 		}
-=======
-		return nil, fmt.Errorf("error verifying token: %w", err)
->>>>>>> cc7f22d0
 	}
 
 	// Validar tiempo de expiración
@@ -490,15 +482,10 @@
 }
 
 // getPublicKey obtiene la clave pública de Keycloak
-<<<<<<< HEAD
 func (s *service) getPublicKey() (interface{}, error) {
 	if s.publicKey != nil && time.Now().Before(s.publicKeyExpiry) {
 		return s.publicKey, nil
 	}
-
-=======
-func (s *service) getPublicKey() (*rsa.PublicKey, error) {
->>>>>>> cc7f22d0
 	url := fmt.Sprintf("%s/realms/%s", s.baseURL, s.realm)
 
 	resp, err := s.httpClient.Get(url)
@@ -515,7 +502,6 @@
 		return nil, fmt.Errorf("decoding realm info: %w", err)
 	}
 
-<<<<<<< HEAD
 	pemData := fmt.Sprintf("-----BEGIN PUBLIC KEY-----\n%s\n-----END PUBLIC KEY-----", realmInfo.PublicKey)
 	block, _ := pem.Decode([]byte(pemData))
 	if block == nil {
@@ -523,9 +509,6 @@
 	}
 
 	key, err := x509.ParsePKIXPublicKey(block.Bytes)
-=======
-	keyBytes, err := base64.StdEncoding.DecodeString(realmInfo.PublicKey)
->>>>>>> cc7f22d0
 	if err != nil {
 		return nil, fmt.Errorf("decoding public key: %w", err)
 	}
@@ -540,7 +523,6 @@
 		return nil, fmt.Errorf("unexpected key type %T", parsedKey)
 	}
 
-<<<<<<< HEAD
 	s.publicKey = key
 	s.publicKeyExpiry = time.Now().Add(publicKeyTTL)
 
@@ -551,9 +533,6 @@
 	s.publicKey = nil
 	s.publicKeyExpiry = time.Time{}
 	return s.getPublicKey()
-=======
-	return rsaKey, nil
->>>>>>> cc7f22d0
 }
 
 // getAdminToken obtiene un token de administrador
